--- conflicted
+++ resolved
@@ -24,12 +24,7 @@
 
 from .. import constants
 from ..Context import Context
-<<<<<<< HEAD
-from ..exceptions import ManagerError
-=======
 from ..exceptions import ManagerException
-from ..logging import LoggerInterface
->>>>>>> d9aae1c9
 
 
 __all__ = ['Session']
