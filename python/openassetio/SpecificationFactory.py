#
#   Copyright 2013-2021 The Foundry Visionmongers Ltd
#
#   Licensed under the Apache License, Version 2.0 (the "License");
#   you may not use this file except in compliance with the License.
#   You may obtain a copy of the License at
#
#       http://www.apache.org/licenses/LICENSE-2.0
#
#   Unless required by applicable law or agreed to in writing, software
#   distributed under the License is distributed on an "AS IS" BASIS,
#   WITHOUT WARRANTIES OR CONDITIONS OF ANY KIND, either express or implied.
#   See the License for the specific language governing permissions and
#   limitations under the License.
#
"""
@namespace openassetio.SpecificationFactory
A single-class module, providing the SpecificationFactory class.
"""

from ._core.objects import UntypedProperty


__all__ = ['SpecificationFactory']


class SpecificationFactory(type):
    """
    The Factory provides facility to create Specifications of the most
    derived class. Useful when restoring data from an @ref entity for
    specific use.
    """

    classMap = {}

    def __new__(cls, name, bases, namespace):

        # Make sure properties have a suitable data name and store
        for key, value in namespace.items():
            if isinstance(value, UntypedProperty):
                value.dataVar = '_data'
                value.dataName = key

        newcls = super(SpecificationFactory, cls).__new__(cls, name, bases, namespace)
        if not hasattr(newcls, '__factoryIgnore'):
            if newcls._type:
                key = newcls.generateSchema(newcls._prefix, newcls._type)
            else:
                key = newcls._prefix
            cls.classMap[key] = newcls
        return newcls

    @classmethod
    def instantiate(cls, schema, data):
        """
        Creates a new Specification that contains the supplied data. The
        most derived class that matches the schema will be used. If no
        class has been registered with the exact scheme, then attempts
        will be made to find a class that matches the prefix. If all
        attempts fail, a @ref openassetio.Specification.SpecificationBase will be used.
        """

        # Prevents circular imports
<<<<<<< HEAD
        # pylint: disable=import-outside-toplevel
=======
        # pylint: disable=import-outside-toplevel, cyclic-import
>>>>>>> 8ad9bebb
        from .Specification import SpecificationBase, Specification

        if not schema:
            return None

        customCls = cls.classMap.get(schema, None)
        prefix, typ = Specification.schemaComponents(schema)
        if not customCls:
            customCls = cls.classMap.get(prefix)
        if customCls:
            # pylint: disable=protected-access
            instance = customCls(data)
            instance._setSchema(schema)
            instance._type = typ
            return instance

        ## @todo re-instate logging for missing custom class
        return SpecificationBase(schema, data)

    @classmethod
    def upcast(cls, specification):
        """
        Casts the supplied Specification to the most derived
        implementation available.

        This is done by introspection of the specification's schema
        against all registered specifications.

        @param specification @ref openassetio.Specification.Specification "Specification"
        """
        schema = specification.schema()
        return cls.instantiate(schema, specification.data(copy=False))<|MERGE_RESOLUTION|>--- conflicted
+++ resolved
@@ -61,11 +61,7 @@
         """
 
         # Prevents circular imports
-<<<<<<< HEAD
         # pylint: disable=import-outside-toplevel
-=======
-        # pylint: disable=import-outside-toplevel, cyclic-import
->>>>>>> 8ad9bebb
         from .Specification import SpecificationBase, Specification
 
         if not schema:
