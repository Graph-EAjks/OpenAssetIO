--- conflicted
+++ resolved
@@ -50,12 +50,4 @@
         context = self.createTestContext(access=Context.kWrite)
         policies = self._manager.managementPolicy(self.__trait_sets, context)
         for policy in policies:
-<<<<<<< HEAD
-            assert policy == constants.kIgnored
-=======
-            self.assertEqual(policy, constants.kIgnored)
-
-    @classmethod
-    def __test_specs(cls):
-        return [SpecificationFactory.instantiate(schema, {}) for schema in cls.__schemas]
->>>>>>> 3ccadc09
+            self.assertEqual(policy, constants.kIgnored)